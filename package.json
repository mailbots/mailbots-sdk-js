--- conflicted
+++ resolved
@@ -1,10 +1,6 @@
 {
   "name": "@mailbots/mailbots-sdk",
-<<<<<<< HEAD
-  "version": "1.0.6",
-=======
   "version": "3.0.0-beta.1",
->>>>>>> 6eff4302
   "description": "JS SDK for access to MailBots APIs – node.js and browser",
   "repository": {
     "type": "git",
